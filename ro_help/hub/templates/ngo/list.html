{% extends 'ngo/base.html' %}
{% load static %}
{% load spurl %}
{% load i18n %}


{% block left-side-view %}
<div class="container">
    <h2 class="ngo-list-title">
        {% trans "NGOs that manage" %}
        {% if current_kind == 'money' %}
            {% trans "financial aid" %}
        {% else %}
        {% if current_kind == 'resource' %}
            {% trans "resource aid" %}
        {% else %}
            {% trans "volunteers" %}
        {% endif %}
        {% endif %}
    </h2>
</div>
<div class="container filter-container">
    <div class="columns is-mobile">
        <div class="column is-narrow filter-dropdown is-marginless">
            <div class="dropdown is-hoverable">
                <div class="dropdown-trigger">
                    <button class="button" aria-haspopup="true" aria-controls="dropdown-menu1">
                        {% if current_county %}
                            <span>{{ current_county }}</span>
                        {% else %}
                            <span>{% trans "County" %}</span>
                        {% endif %}
                        <span class="icon is-small">
                            <i class="fas fa-angle-down" aria-hidden="true"></i>
                        </span>
                    </button>
                </div>

                <div class="dropdown-menu" id="dropdown-menu1" role="menu">
                    <div class="dropdown-content">
                        <div class="dropdown-item">
                            <a href="{% spurl base='{{ request.get_full_path }}' remove_query_param='county' remove_query_param='page' %}"
                                class="dropdown-item">
                                -
                            </a>
                        </div>
                        {% for county in counties %}
                        <div class="dropdown-item">
                            <a href="{% spurl base='{{ request.get_full_path }}' set_query='county={{ county }}' remove_query_param='city' remove_query_param='page' %}"
                                class="dropdown-item {% if county == current_county %}is-active{% endif %}">
                                {{ county }}
                            </a>
                        </div>
                        {% endfor %}
                    </div>
                </div>
            </div>
        </div>
        <div class="column is-narrow filter-dropdown is-marginless">
            <div class="dropdown is-hoverable">
                <div class="dropdown-trigger">
                    <button class="button" aria-haspopup="true" aria-controls="dropdown-menu2">
                        {% if current_city %}
                            <span>{{ current_city }}</span>
                        {% else %}
                            <span>{% trans "City" %}</span>
                        {% endif %}
                        <span class="icon is-small">
                            <i class="fas fa-angle-down" aria-hidden="true"></i>
                        </span>
                    </button>
                </div>

                <div class="dropdown-menu" id="dropdown-menu2" role="menu">
                    <div class="dropdown-content">
                        <div class="dropdown-item">
                            <a href="{% spurl base='{{ request.get_full_path }}' remove_query_param='city' remove_query_param='page' %}"
                                class="dropdown-item">
                                -
                            </a>
                        </div>
                        {% for city in cities %}
                        <div class="dropdown-item">
                            <a href="{% spurl base='{{ request.get_full_path }}' set_query='city={{ city }}' remove_query_param='page' %}"
                                class="dropdown-item {% if city == current_city %}is-active{% endif %}">
                                {{ city }}
                            </a>
                        </div>
                        {% endfor %}
                    </div>
                </div>
            </div>

        </div>
        <div class="column is-narrow filter-dropdown is-marginless">
            <div class="dropdown is-hoverable">
                <div class="dropdown-trigger">
                    <button class="button" aria-haspopup="true" aria-controls="dropdown-menu3">
                        {% if current_urgency %}
                            <span>{{ current_urgency }}</span>
                        {% else %}
                            <span>{% trans "Urgency" %}</span>
                        {% endif %}
                        <span class="icon is-small">
                            <i class="fas fa-angle-down" aria-hidden="true"></i>
                        </span>
                    </button>
                </div>

                <div class="dropdown-menu" id="dropdown-menu3" role="menu">
                    <div class="dropdown-content">
                        <div class="dropdown-item">
                            <a href="{% spurl base='{{ request.get_full_path }}' remove_query_param='urgency' remove_query_param='page' %}"
                               class="dropdown-item">
                                -
                            </a>
                        </div>
                        {% for urgency in urgencies %}
                            <div class="dropdown-item">
                                <a href="{% spurl base='{{ request.get_full_path }}' set_query='urgency={{ urgency }}' remove_query_param='page' %}"
                                   class="dropdown-item {% if urgency == current_urgency %}is-active{% endif %}">
                                    {{ urgency }}
                                </a>
                            </div>
                        {% endfor %}
                    </div>
                </div>
            </div>
        </div>
        <div class="column is-hidden-mobile">
            <a class="button" href="{% url 'ngos' %}">{% trans "Reset filters" %}</a>
        </div>
    </div>

    <a class="button is-hidden-tablet" href="{% url 'ngos' %}">
        {% trans "Reset filters" %}
    </a>

</div>


<div class="container">
<<<<<<< HEAD
    {% include "shared/pagination.html" with page_obj=page_obj page_parameter_name="page" %}

    <div class="columns is-multiline">
        {% for need in page_obj %}
        <div class="need is-flex container">
                {% if need.kind == "money" %}
                    <div class="need-icon" style="background-color: #F5BCD6;">
                        <i class="fas fa-dollar-sign icon"></i>
                    </div>
                {% else %}
                    {% if need.kind == "resource" %}
                        <div class="need-icon" style="background-color: #05d6c8">
                            <i class="fas fa-box-open icon"></i>
=======
    {% if page_obj %}
        {% include "shared/pagination.html" with page_obj=page_obj %}
        <div class="columns is-multiline">
            {% for need in page_obj %}
            <div class="need is-flex container">
                    {% if need.kind == "money" %}
                        <div class="need-icon" style="background-color: #F5BCD6;">
                            <i class="fas fa-dollar-sign icon"></i>
>>>>>>> c87f4476
                        </div>
                    {% else %}
                        {% if need.kind == "resource" %}
                            <div class="need-icon" style="background-color: #05d6c8">
                                <i class="fas fa-box-open icon"></i>
                            </div>
                        {% else %}
                            <span class="need-icon" style="background-color: #FFB800">
                                    <i class="fas fa-people-carry icon"></i>
                            </span>
                        {% endif %}
                    {% endif %}

                <div class="card-image need-logo is-hidden-mobile">
                   <img src="{{ need.ngo.get_avatar }}" alt="{{ need.ngo.name }}">
                </div>

                <div class="card-info">
                    <div class="flex-align-center">
                        <div class="card-image need-logo is-hidden-tablet">
                            <img src="{{ need.ngo.get_avatar }}" alt="{{ need.ngo.name }}">
                        </div>
                        <div class="need-title is-hidden-tablet">{{need.ngo.name}}</div>
                    </div>
                    <div class="need-title is-hidden-mobile">{{need.ngo.name}}</div>
                    <div class="need-subtitle">{{ need.title|truncatechars:50 }}</div>
                    {% if need.resource_tags.all  %}
                        <div class="tag-bar">
                            {% for tag in need.resource_tags.all %}
                                <span class="tag">{{ tag }}</span>
                            {% endfor%}
                        </div>
                    {% endif %}

                </div>
                <div class="vr"></div>
                <hr class="is-hidden-tablet" style="margin: 0 10%;"/>
                {% url 'ngo-helper-create' need.ngo.pk need.pk as base %}

                <div class="need-call2action">
                    <a class="button is-flex has-background-success has-text-weight-bold has-text-white"
                       href="{% spurl base='{{ base }}' set_query='kind={{ need.kind }}' %}">
                        {% if need.kind == "money" %}
                            {% trans "Donate" %}
                        {% else %}
                            {% trans "I can help" %}
                        {% endif %}
                    </a>
                </div>

            </div>
            {% endfor %}
        </div>
        {% include "shared/pagination.html" with page_obj=page_obj %}
    {% else %}
        <div class="content is-medium">
            <p style="text-align: center;">{% trans "No results matching query" %}</p>
        </div>
    {% endif %}
    {% include "register-ngo.html" %}
</div>
{% endblock %}

{% block content %}
    {% with current_url=request.get_full_path %}
        {{ block.super }}
    {% endwith %}
{% endblock %}<|MERGE_RESOLUTION|>--- conflicted
+++ resolved
@@ -140,21 +140,6 @@
 
 
 <div class="container">
-<<<<<<< HEAD
-    {% include "shared/pagination.html" with page_obj=page_obj page_parameter_name="page" %}
-
-    <div class="columns is-multiline">
-        {% for need in page_obj %}
-        <div class="need is-flex container">
-                {% if need.kind == "money" %}
-                    <div class="need-icon" style="background-color: #F5BCD6;">
-                        <i class="fas fa-dollar-sign icon"></i>
-                    </div>
-                {% else %}
-                    {% if need.kind == "resource" %}
-                        <div class="need-icon" style="background-color: #05d6c8">
-                            <i class="fas fa-box-open icon"></i>
-=======
     {% if page_obj %}
         {% include "shared/pagination.html" with page_obj=page_obj %}
         <div class="columns is-multiline">
@@ -163,7 +148,6 @@
                     {% if need.kind == "money" %}
                         <div class="need-icon" style="background-color: #F5BCD6;">
                             <i class="fas fa-dollar-sign icon"></i>
->>>>>>> c87f4476
                         </div>
                     {% else %}
                         {% if need.kind == "resource" %}
